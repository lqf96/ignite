--- conflicted
+++ resolved
@@ -1,20 +1,12 @@
 import logging
-<<<<<<< HEAD
-import sys
-from collections import defaultdict
-from enum import Enum
-import weakref
-import numbers
 import asyncio
-=======
-import time
 from collections import defaultdict, OrderedDict
 from collections.abc import Mapping
 import weakref
 import random
 import warnings
+import inspect
 from typing import Union, Optional, Callable, Iterable, Iterator, Any, Tuple
->>>>>>> 44c2af1c
 
 import torch
 
@@ -409,13 +401,9 @@
         )
         self.should_terminate_single_epoch = True
 
-<<<<<<< HEAD
-    async def _run_once_on_dataset(self, loop):
+    async def _run_once_on_dataset(self) -> Tuple[int, int, int]:
+        loop = asyncio.get_event_loop()
         start_time = loop.time()
-=======
-    def _run_once_on_dataset(self) -> Tuple[int, int, int]:
-        start_time = time.time()
->>>>>>> 44c2af1c
 
         # We need to setup iter_counter > 0 if we resume from an iteration
         iter_counter = self._init_iter.pop() if len(self._init_iter) > 0 else 0
@@ -495,10 +483,6 @@
         else:
             raise e
 
-<<<<<<< HEAD
-    async def run_async(self, data, max_epochs=1):
-        """Asynchronously runs the `process_function` over the passed data.
-=======
     def state_dict(self) -> OrderedDict:
         """Returns a dictionary containing engine's state: "seed", "epoch_length", "max_epochs" and "iteration"
 
@@ -565,7 +549,7 @@
     def _is_done(state: State) -> bool:
         return state.iteration == state.epoch_length * state.max_epochs
 
-    def run(
+    async def run_async(
         self,
         data: Iterable,
         max_epochs: Optional[int] = None,
@@ -573,7 +557,6 @@
         seed: Optional[int] = None,
     ) -> State:
         """Runs the `process_function` over the passed data.
->>>>>>> 44c2af1c
 
         Engine has a state and the following logic is applied in this function:
 
@@ -616,17 +599,6 @@
 
         """
 
-<<<<<<< HEAD
-        self.state = State(dataloader=data, max_epochs=max_epochs, metrics={}, metrics_meta={})
-        self.should_terminate = self.should_terminate_single_epoch = False
-
-        try:
-            # Current event loop
-            loop = asyncio.get_event_loop()
-
-            self._logger.info("Engine run starting with max_epochs={}.".format(max_epochs))
-            start_time = loop.time()
-=======
         if self.state is None or self._is_done(self.state):
             # Create new state
             if max_epochs is None:
@@ -657,7 +629,7 @@
             )
 
         self.state.dataloader = data
-        return self._internal_run()
+        return await self._internal_run()
 
     def _setup_engine(self) -> None:
 
@@ -742,27 +714,23 @@
         le = self._dataloader_len if self._dataloader_len is not None else 1
         self._manual_seed(self.state.seed, self.state.iteration // le)
 
-    def _internal_run(self) -> State:
+    async def _internal_run(self) -> State:
         self.should_terminate = self.should_terminate_single_epoch = False
         try:
-            start_time = time.time()
->>>>>>> 44c2af1c
+            loop = asyncio.get_event_loop()
+            start_time = loop.time()
+
             self._fire_event(Events.STARTED)
             while self.state.epoch < self.state.max_epochs and not self.should_terminate:
                 self.state.epoch += 1
                 self._fire_event(Events.EPOCH_STARTED)
-<<<<<<< HEAD
-                hours, mins, secs = await self._run_once_on_dataset(loop)
-                self._logger.info("Epoch[%s] Complete. Time taken: %02d:%02d:%02d", self.state.epoch, hours, mins, secs)
-=======
 
                 if self._dataloader_iter is None:
                     self._setup_engine()
 
-                hours, mins, secs = self._run_once_on_dataset()
+                hours, mins, secs = await self._run_once_on_dataset()
 
                 self.logger.info("Epoch[%s] Complete. Time taken: %02d:%02d:%02d", self.state.epoch, hours, mins, secs)
->>>>>>> 44c2af1c
                 if self.should_terminate:
                     break
                 self._fire_event(Events.EPOCH_COMPLETED)
@@ -777,14 +745,10 @@
             self.logger.error("Engine run is terminating due to exception: %s.", str(e))
             self._handle_exception(e)
 
-<<<<<<< HEAD
+        self._dataloader_iter = self._dataloader_len = None
         return self.state
 
-    def run(self, data, max_epochs=1):
+    def run(self, *args, **kwargs) -> State:
         loop = asyncio.new_event_loop()
         # Wait until the engine coroutine completes
-        return loop.run_until_complete(self.run_async(data, max_epochs))
-=======
-        self._dataloader_iter = self._dataloader_len = None
-        return self.state
->>>>>>> 44c2af1c
+        return loop.run_until_complete(self.run_async(*args, **kwargs))
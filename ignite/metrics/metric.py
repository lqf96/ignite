--- conflicted
+++ resolved
@@ -4,23 +4,21 @@
 from collections.abc import Mapping
 import warnings
 
-from typing import Callable, Union, Optional, Any
+from typing import Callable, Union, Optional, Any, Dict
 
 import torch
 import torch.distributed as dist
 
-from ignite.engine import Events, Engine
-
-<<<<<<< HEAD
+from ignite.engine import Events, EventEnum, Engine
+
+__all__ = ["Metric"]
+
+# Default trigger points for events
 DEFAULT_TRIGGER_EVENTS = {
-    "start": Events.EPOCH_STARTED,
+    "started": Events.EPOCH_STARTED,
     "update": Events.ITERATION_COMPLETED,
     "completed": Events.EPOCH_COMPLETED
 }
-=======
-__all__ = ["Metric"]
->>>>>>> 44c2af1c
-
 
 class Metric(metaclass=ABCMeta):
     """
@@ -38,13 +36,10 @@
             initialized and available, device is set to `cuda`.
     """
 
-<<<<<<< HEAD
-    def __init__(self, output_transform=lambda x: x, device=None, trigger_events=DEFAULT_TRIGGER_EVENTS):
-=======
     _required_output_keys = ("y_pred", "y")
 
-    def __init__(self, output_transform: Callable = lambda x: x, device: Optional[Union[str, torch.device]] = None):
->>>>>>> 44c2af1c
+    def __init__(self, output_transform: Callable = lambda x: x, device: Optional[Union[str, torch.device]] = None,
+        trigger_events: Dict[str, EventEnum] = DEFAULT_TRIGGER_EVENTS):
         self._output_transform = output_transform
 
         # Convert trigger events to dictionary
@@ -73,12 +68,8 @@
         self._trigger_events = trigger_events
         self.reset()
 
-<<<<<<< HEAD
-    def reset(self):
-=======
     @abstractmethod
     def reset(self) -> None:
->>>>>>> 44c2af1c
         """
         Resets the metric to its initial state.
 
@@ -138,25 +129,11 @@
             return tensor.item()
         return tensor
 
-<<<<<<< HEAD
-    def on_engine_start(self, engine, name):
-        # Store metrics metadata to engine state
-        engine.state.metrics_meta[name] = {
-            "trigger_events": self._trigger_events
-        }
-
-    def on_start(self, engine):
-        self.reset()
-
-    @torch.no_grad()
-    def on_update(self, engine):
-=======
     def started(self, engine: Engine) -> None:
         self.reset()
 
     @torch.no_grad()
-    def iteration_completed(self, engine: Engine) -> None:
->>>>>>> 44c2af1c
+    def on_update(self, engine: Engine) -> None:
         output = self._output_transform(engine.state.output)
         if isinstance(output, Mapping):
             if self._required_output_keys is None:
@@ -173,33 +150,12 @@
             output = tuple(output[k] for k in self._required_output_keys)
         self.update(output)
 
-<<<<<<< HEAD
-    def on_completed(self, engine, name):
-=======
     def completed(self, engine: Engine, name: str) -> None:
->>>>>>> 44c2af1c
         result = self.compute()
         if torch.is_tensor(result) and len(result.shape) == 0:
             result = result.item()
         engine.state.metrics[name] = result
 
-<<<<<<< HEAD
-    def attach(self, engine, name):
-        completed_event = self._trigger_events["completed"]
-        update_event = self._trigger_events.get("update", completed_event)
-        started_event = self._trigger_events.get("start")
-        
-        # Handle engine started event
-        engine.add_event_handler(Events.STARTED, self.on_engine_start, name)
-        # Handle started event
-        if started_event and not engine.has_event_handler(self.on_start, started_event):
-            engine.add_event_handler(started_event, self.on_start)
-        # Handle update event
-        if not engine.has_event_handler(self.on_update, update_event):
-            engine.add_event_handler(update_event, self.on_update)
-        # Handle completed event
-        engine.add_event_handler(completed_event, self.on_completed, name)
-=======
     def attach(self, engine: Engine, name: str) -> None:
         """
         Attaches current metric to provided engine. On the end of engine's run,
@@ -220,12 +176,19 @@
 
             assert metric.is_attached(engine)
         """
-        engine.add_event_handler(Events.EPOCH_COMPLETED, self.completed, name)
-        if not engine.has_event_handler(self.started, Events.EPOCH_STARTED):
-            engine.add_event_handler(Events.EPOCH_STARTED, self.started)
-        if not engine.has_event_handler(self.iteration_completed, Events.ITERATION_COMPLETED):
-            engine.add_event_handler(Events.ITERATION_COMPLETED, self.iteration_completed)
->>>>>>> 44c2af1c
+        # Triggering points for events
+        completed_event = self._trigger_events["completed"]
+        update_event = self._trigger_events.get("update", completed_event)
+        started_event = self._trigger_events.get("started")
+
+        # Handle period started event
+        if started_event!=None and not engine.has_event_handler(self.started, started_event):
+            engine.add_event_handler(started_event, self.started)
+        # Handle period update event
+        if not engine.has_event_handler(self.on_update, update_event):
+            engine.add_event_handler(update_event, self.on_update)
+        # Handle period completed event
+        engine.add_event_handler(completed_event, self.completed, name)
 
     def detach(self, engine: Engine) -> None:
         """
@@ -249,12 +212,20 @@
 
             assert not metric.is_attached(engine)
         """
-        if engine.has_event_handler(self.completed, Events.EPOCH_COMPLETED):
-            engine.remove_event_handler(self.completed, Events.EPOCH_COMPLETED)
-        if engine.has_event_handler(self.started, Events.EPOCH_STARTED):
-            engine.remove_event_handler(self.started, Events.EPOCH_STARTED)
-        if engine.has_event_handler(self.iteration_completed, Events.ITERATION_COMPLETED):
-            engine.remove_event_handler(self.iteration_completed, Events.ITERATION_COMPLETED)
+        # Triggering points for events
+        completed_event = self._trigger_events["completed"]
+        update_event = self._trigger_events.get("update", completed_event)
+        started_event = self._trigger_events.get("started")
+
+        # Remove period completed event handler
+        if engine.has_event_handler(self.completed, completed_event):
+            engine.remove_event_handler(self.completed, completed_event)
+        # Remove period started event handler
+        if started_event!=None and engine.has_event_handler(self.started, started_event):
+            engine.remove_event_handler(self.started, started_event)
+        # Remove period completed event handler
+        if engine.has_event_handler(self.on_update, update_event):
+            engine.remove_event_handler(self.on_update, update_event)
 
     def is_attached(self, engine: Engine) -> bool:
         """

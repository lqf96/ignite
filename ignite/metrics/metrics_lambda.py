import itertools
from typing import Callable, Any

from ignite.metrics.metric import Metric, reinit__is_reduced
from ignite.engine import Events, Engine

__all__ = ["MetricsLambda"]


class MetricsLambda(Metric):
    """
    Apply a function to other metrics to obtain a new metric.
    The result of the new metric is defined to be the result
    of applying the function to the result of argument metrics.

    When update, this metric does not recursively update the metrics
    it depends on. When reset, all its dependency metrics would be
    resetted. When attach, all its dependency metrics would be attached
    automatically (but partially, e.g `is_attached()` will return False).

    Args:
        f (callable): the function that defines the computation
        args (sequence): Sequence of other metrics or something
            else that will be fed to ``f`` as arguments.

    Example:

    .. code-block:: python

        precision = Precision(average=False)
        recall = Recall(average=False)

        def Fbeta(r, p, beta):
            return torch.mean((1 + beta ** 2) * p * r / (beta ** 2 * p + r + 1e-20)).item()

        F1 = MetricsLambda(Fbeta, recall, precision, 1)
        F2 = MetricsLambda(Fbeta, recall, precision, 2)
        F3 = MetricsLambda(Fbeta, recall, precision, 3)
        F4 = MetricsLambda(Fbeta, recall, precision, 4)

    When check if the metric is attached, if one of its dependency
    metrics is detached, the metric is considered detached too.

    .. code-block:: python

        engine = ...
        precision = Precision(average=False)

        aP = precision.mean()

        aP.attach(engine, "aP")

        assert aP.is_attached(engine)
        # partially attached
        assert not precision.is_attached(engine)

        precision.detach(engine)

        assert not aP.is_attached(engine)
        # fully attached
        assert not precision.is_attached(engine)

    """

    def __init__(self, f: Callable, *args, **kwargs):
        self.function = f
        self.args = args
        self.kwargs = kwargs
        self.engine = None
        super(MetricsLambda, self).__init__(device="cpu")

    @reinit__is_reduced
    def reset(self) -> None:
        for i in itertools.chain(self.args, self.kwargs.values()):
            if isinstance(i, Metric):
                i.reset()

    @reinit__is_reduced
    def update(self, output) -> None:
        # NB: this method does not recursively update dependency metrics,
        # which might cause duplicate update issue. To update this metric,
        # users should manually update its dependencies.
        pass

    def compute(self) -> Any:
        materialized = [i.compute() if isinstance(i, Metric) else i for i in self.args]
        materialized_kwargs = {k: (v.compute() if isinstance(v, Metric) else v) for k, v in self.kwargs.items()}
        return self.function(*materialized, **materialized_kwargs)

    def _internal_attach(self, engine: Engine) -> None:
        self.engine = engine
        for index, metric in enumerate(itertools.chain(self.args, self.kwargs.values())):
            if isinstance(metric, MetricsLambda):
                metric._internal_attach(engine)
            elif isinstance(metric, Metric):
<<<<<<< HEAD
                completed_event = self._trigger_events["completed"]
                update_event = self._trigger_events.get("update", completed_event)
                started_event = self._trigger_events.get("start")

                # Handle started event
                if started_event and not engine.has_event_handler(self.on_start, started_event):
                    engine.add_event_handler(started_event, self.on_start)
                # Handle update event
                if not engine.has_event_handler(self.on_update, update_event):
                    engine.add_event_handler(update_event, self.on_update)
=======
                # NB : metrics is attached partially
                # We must not use is_attached() but rather if these events exist
                if not engine.has_event_handler(metric.started, Events.EPOCH_STARTED):
                    engine.add_event_handler(Events.EPOCH_STARTED, metric.started)
                if not engine.has_event_handler(metric.iteration_completed, Events.ITERATION_COMPLETED):
                    engine.add_event_handler(Events.ITERATION_COMPLETED, metric.iteration_completed)
>>>>>>> 44c2af1c

    def attach(self, engine: Engine, name: str) -> None:
        # recursively attach all its dependencies (partially)
        self._internal_attach(engine)
<<<<<<< HEAD

        completed_event = self._trigger_events["completed"]
        # Handle engine started event
        engine.add_event_handler(Events.STARTED, self.on_engine_start, name)
        # Attach event handler for metric computation
        engine.add_event_handler(completed_event, self.on_completed, name)
=======
        # attach only handler on EPOCH_COMPLETED
        engine.add_event_handler(Events.EPOCH_COMPLETED, self.completed, name)

    def detach(self, engine: Engine) -> None:
        # remove from engine
        super(MetricsLambda, self).detach(engine)
        self.engine = None

    def is_attached(self, engine: Engine) -> bool:
        # check recursively the dependencies
        return super(MetricsLambda, self).is_attached(engine) and self._internal_is_attached(engine)

    def _internal_is_attached(self, engine: Engine) -> bool:
        # if no engine, metrics is not attached
        if engine is None:
            return False
        # check recursively if metrics are attached
        is_detached = False
        for metric in itertools.chain(self.args, self.kwargs.values()):
            if isinstance(metric, MetricsLambda):
                if not metric._internal_is_attached(engine):
                    is_detached = True
            elif isinstance(metric, Metric):
                if not engine.has_event_handler(metric.started, Events.EPOCH_STARTED):
                    is_detached = True
                if not engine.has_event_handler(metric.iteration_completed, Events.ITERATION_COMPLETED):
                    is_detached = True
        return not is_detached
>>>>>>> 44c2af1c
<|MERGE_RESOLUTION|>--- conflicted
+++ resolved
@@ -63,10 +63,27 @@
     """
 
     def __init__(self, f: Callable, *args, **kwargs):
+        sub_trigger_events = None
+        # Triggering points of all sub-matrics must be the same
+        for arg in itertools.chain(args, kwargs.values()):
+            if not isinstance(arg, Metric):
+                continue
+
+            # Canonicalize events triggering points
+            trigger_events = arg._trigger_events.copy()
+            trigger_events.setdefault("update", trigger_events["completed"])
+            # Compare triggering points
+            if sub_trigger_events is None:
+                sub_trigger_events = trigger_events
+            else:
+                if trigger_events!=sub_trigger_events:
+                    raise ValueError("triggering points of all sub-metrics must be the same")
+
         self.function = f
         self.args = args
         self.kwargs = kwargs
         self.engine = None
+
         super(MetricsLambda, self).__init__(device="cpu")
 
     @reinit__is_reduced
@@ -93,39 +110,29 @@
             if isinstance(metric, MetricsLambda):
                 metric._internal_attach(engine)
             elif isinstance(metric, Metric):
-<<<<<<< HEAD
+                # Triggering points for events
                 completed_event = self._trigger_events["completed"]
                 update_event = self._trigger_events.get("update", completed_event)
-                started_event = self._trigger_events.get("start")
+                started_event = self._trigger_events.get("started")
+
+                # NB : metrics is attached partially
+                # We must not use is_attached() but rather if these events exist
 
                 # Handle started event
-                if started_event and not engine.has_event_handler(self.on_start, started_event):
-                    engine.add_event_handler(started_event, self.on_start)
+                if started_event!=None and not engine.has_event_handler(metric.started, started_event):
+                    engine.add_event_handler(started_event, metric.started)
                 # Handle update event
-                if not engine.has_event_handler(self.on_update, update_event):
-                    engine.add_event_handler(update_event, self.on_update)
-=======
-                # NB : metrics is attached partially
-                # We must not use is_attached() but rather if these events exist
-                if not engine.has_event_handler(metric.started, Events.EPOCH_STARTED):
-                    engine.add_event_handler(Events.EPOCH_STARTED, metric.started)
-                if not engine.has_event_handler(metric.iteration_completed, Events.ITERATION_COMPLETED):
-                    engine.add_event_handler(Events.ITERATION_COMPLETED, metric.iteration_completed)
->>>>>>> 44c2af1c
+                if not engine.has_event_handler(metric.on_update, update_event):
+                    engine.add_event_handler(update_event, metric.on_update)
 
     def attach(self, engine: Engine, name: str) -> None:
         # recursively attach all its dependencies (partially)
         self._internal_attach(engine)
-<<<<<<< HEAD
 
+        # Triggering points for period completed event
         completed_event = self._trigger_events["completed"]
-        # Handle engine started event
-        engine.add_event_handler(Events.STARTED, self.on_engine_start, name)
-        # Attach event handler for metric computation
-        engine.add_event_handler(completed_event, self.on_completed, name)
-=======
-        # attach only handler on EPOCH_COMPLETED
-        engine.add_event_handler(Events.EPOCH_COMPLETED, self.completed, name)
+        # attach only handler when period is completed
+        engine.add_event_handler(completed_event, self.completed, name)
 
     def detach(self, engine: Engine) -> None:
         # remove from engine
@@ -147,9 +154,13 @@
                 if not metric._internal_is_attached(engine):
                     is_detached = True
             elif isinstance(metric, Metric):
-                if not engine.has_event_handler(metric.started, Events.EPOCH_STARTED):
+                # Triggering points for events
+                completed_event = self._trigger_events["completed"]
+                update_event = self._trigger_events.get("update", completed_event)
+                started_event = self._trigger_events.get("started")
+
+                if started_event!=None and not engine.has_event_handler(metric.started, started_event):
                     is_detached = True
-                if not engine.has_event_handler(metric.iteration_completed, Events.ITERATION_COMPLETED):
+                if not engine.has_event_handler(metric.on_update, update_event):
                     is_detached = True
-        return not is_detached
->>>>>>> 44c2af1c
+        return not is_detached